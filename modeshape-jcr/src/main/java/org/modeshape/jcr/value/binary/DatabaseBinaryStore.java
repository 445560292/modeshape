/*
 * ModeShape (http://www.modeshape.org)
 * See the COPYRIGHT.txt file distributed with this work for information
 * regarding copyright ownership.  Some portions may be licensed
 * to Red Hat, Inc. under one or more contributor license agreements.
 * See the AUTHORS.txt file in the distribution for a full listing of 
 * individual contributors.
 *
 * ModeShape is free software. Unless otherwise indicated, all code in ModeShape
 * is licensed to you under the terms of the GNU Lesser General Public License as
 * published by the Free Software Foundation; either version 2.1 of
 * the License, or (at your option) any later version.
 * 
 * ModeShape is distributed in the hope that it will be useful,
 * but WITHOUT ANY WARRANTY; without even the implied warranty of
 * MERCHANTABILITY or FITNESS FOR A PARTICULAR PURPOSE. See the GNU
 * Lesser General Public License for more details.
 *
 * You should have received a copy of the GNU Lesser General Public
 * License along with this software; if not, write to the Free
 * Software Foundation, Inc., 51 Franklin St, Fifth Floor, Boston, MA
 * 02110-1301 USA, or see the FSF site: http://www.fsf.org.
 */
package org.modeshape.jcr.value.binary;

import java.io.InputStream;
import java.sql.*;
import java.util.Date;
import java.util.concurrent.TimeUnit;
import java.util.concurrent.atomic.AtomicLong;
import javax.naming.InitialContext;
import javax.naming.NamingException;
import javax.sql.DataSource;
import org.modeshape.common.annotation.ThreadSafe;
<<<<<<< HEAD
=======
import org.modeshape.common.util.SizeMeasuringInputStream;
>>>>>>> 0f0627b0
import org.modeshape.jcr.value.BinaryKey;
import org.modeshape.jcr.value.BinaryValue;

/**
 * A {@link BinaryStore} implementation that uses a database for persisting binary values.
 */
@ThreadSafe
public class DatabaseBinaryStore extends AbstractBinaryStore {
    private FileSystemBinaryStore cache;

    //JDBC Datasource
    private Database database;

    //JDBC params
    private String driverClass;
    private String connectionURL;
    private String username;
    private String password;
    private String datasourceJNDILocation;

    /**
     * Create new store.
     *
     * @param driverClass JDBC driver class name
     * @param connectionURL database location
     * @param username database user name
     * @param password database password
     */
    public DatabaseBinaryStore(String driverClass, String connectionURL, 
            String username, String password, String datasourceJNDILocation) {
        this.driverClass = driverClass;
        this.connectionURL = connectionURL;
        this.username = username;
        this.password = password;
        this.datasourceJNDILocation = datasourceJNDILocation;
        this.cache = TransientBinaryStore.get();
    }


    @Override
    public BinaryValue storeValue( InputStream stream ) throws BinaryStoreException {
        //store into temporary file system store and get SHA-1
        BinaryValue temp = cache.storeValue(stream);
        try {
            //prepare new binary key based on SHA-1
            BinaryKey key = new BinaryKey(temp.getKey().toString());

            //check for duplicate content
            InputStream content = this.getInputStream(key);
            if (content != null && getContentLength(content) > 0) {
                return new StoredBinaryValue(this, key, temp.getSize());
            }

            //store content
            try {
                PreparedStatement sql = database.insertContentSQL(key, temp.getStream());
                Database.execute(sql);

                return new StoredBinaryValue(this, key, temp.getSize());
            } catch (Exception e) {
                throw new BinaryStoreException(e);
            }
        } finally {
            //remove content from temp store
            cache.markAsUnused(temp.getKey());
        }
    }

    @Override
    public InputStream getInputStream( BinaryKey key ) throws BinaryStoreException {
        PreparedStatement sql = database.retrieveContentSQL(key);
        return Database.asStream(Database.executeQuery(sql));
    }

    @Override
    public void markAsUnused( Iterable<BinaryKey> keys ) throws BinaryStoreException {
        for (BinaryKey key : keys) {
            PreparedStatement sql = database.markUnusedSQL(key);
            Database.executeUpdate(sql);
        }
    }

    @Override
    public void removeValuesUnusedLongerThan(long minimumAge,  TimeUnit unit) throws BinaryStoreException {
        //compute usage deadline (in past)
        long deadline = now() - unit.toMillis(minimumAge);
        PreparedStatement sql = database.removeExpiredContentSQL(deadline);
        Database.execute(sql);
    }

    @Override
<<<<<<< HEAD
    public String getMimeType( BinaryValue binary,
                               String name ) {
        throw new UnsupportedOperationException("Not implemented");
=======
    protected String getStoredMimeType( BinaryValue source ) throws BinaryStoreException {
        PreparedStatement sql = database.retrieveMimeTypeSQL(source.getKey());
        return Database.asString(Database.executeQuery(sql));
    }

    @Override
    protected void storeMimeType(BinaryValue source, String mimeType) throws BinaryStoreException {
        PreparedStatement sql = database.updateMimeTypeSQL(source.getKey(), mimeType);
        Database.executeUpdate(sql);
>>>>>>> 0f0627b0
    }

    @Override
    public String getExtractedText( BinaryValue source ) throws BinaryStoreException {
        PreparedStatement sql = database.retrieveExtTextSQL(source.getKey());
        return Database.asString(Database.executeQuery(sql));
    }

    @Override
    public void storeExtractedText( BinaryValue source, String extractedText ) throws BinaryStoreException {
        PreparedStatement sql = database.updateExtTextSQL(source.getKey(), extractedText);
        Database.executeUpdate(sql);
    }

    @Override
    public void start() {
        super.start();
        try {
            Connection connection = datasourceJNDILocation != null ?
                DatabaseBinaryStore.connect(datasourceJNDILocation) :
                DatabaseBinaryStore.connect(driverClass, connectionURL, username, password);

            DatabaseMetaData metaData = connection.getMetaData();
            //here we are making decision which database we will create
            database = new Database(connection);

            if (!database.tableExists()) {
                database.createTable();
            }
        } catch (Exception e) {
            throw new RuntimeException(e);
        }
    }

    @Override
<<<<<<< HEAD
    public void storeExtractedText( BinaryValue source,
                                    String extractedText ) throws BinaryStoreException {
        throw new UnsupportedOperationException("Not implemented");
=======
    public void shutdown() {
        super.shutdown();
    }

    /**
     * Current time.
     *
     * @return current time in milliseconds
     */
    private long now() {
        return new Date().getTime();
    }

    /**
     * Determine length of the content.
     * 
     * @param stream content 
     * @return the length of the content in bytes.
     * @throws BinaryStoreException 
     */
    private long getContentLength(InputStream stream) throws BinaryStoreException {
        AtomicLong length = new AtomicLong();
        SizeMeasuringInputStream ms = new SizeMeasuringInputStream(stream, length);
        try {
            int b = 0;
            while (b != -1) {
                b = ms.read();
            }
            return length.longValue();
        } catch (Exception e) {
            throw new BinaryStoreException(e);
        }
>>>>>>> 0f0627b0
    }

    /**
     * Creates connection with a database using data source registered via JNDI.
     *
     * @param jndiName the JNDI location of the data source
     * @return connection to database
     * @throws BinaryStoreException
     */
    private static Connection connect(String jndiName) throws BinaryStoreException {
        DataSource dataSource = null;
        try {
            InitialContext context = new InitialContext();
            dataSource = (DataSource) context.lookup(jndiName);
        } catch (NamingException e) {
            throw new BinaryStoreException(e);
        }

        if (dataSource == null) {
            throw new BinaryStoreException("Datasource is not bound: " + jndiName);
        }

        try {
            return dataSource.getConnection();
        } catch (SQLException e) {
            throw new BinaryStoreException(e);
        }
    }

    /**
     * Creates connection to a database using driver, location and credentials.
     *
     * @param driverClass driver's class name
     * @param connectionURL database location
     * @param username database user name
     * @param password user's password.
     * @return connection to a database.
     * @throws BinaryStoreException
     */
    private static Connection connect(String driverClass, String connectionURL,
            String username, String password) throws BinaryStoreException {
        try {
            Class.forName(driverClass);
        } catch (Exception e) {
            throw new BinaryStoreException(e);
        }

        try {
            return DriverManager.getConnection(connectionURL, username, password);
        } catch (Exception e) {
            throw new BinaryStoreException(e);
        }
    }

}<|MERGE_RESOLUTION|>--- conflicted
+++ resolved
@@ -32,10 +32,7 @@
 import javax.naming.NamingException;
 import javax.sql.DataSource;
 import org.modeshape.common.annotation.ThreadSafe;
-<<<<<<< HEAD
-=======
 import org.modeshape.common.util.SizeMeasuringInputStream;
->>>>>>> 0f0627b0
 import org.modeshape.jcr.value.BinaryKey;
 import org.modeshape.jcr.value.BinaryValue;
 
@@ -127,11 +124,6 @@
     }
 
     @Override
-<<<<<<< HEAD
-    public String getMimeType( BinaryValue binary,
-                               String name ) {
-        throw new UnsupportedOperationException("Not implemented");
-=======
     protected String getStoredMimeType( BinaryValue source ) throws BinaryStoreException {
         PreparedStatement sql = database.retrieveMimeTypeSQL(source.getKey());
         return Database.asString(Database.executeQuery(sql));
@@ -141,7 +133,6 @@
     protected void storeMimeType(BinaryValue source, String mimeType) throws BinaryStoreException {
         PreparedStatement sql = database.updateMimeTypeSQL(source.getKey(), mimeType);
         Database.executeUpdate(sql);
->>>>>>> 0f0627b0
     }
 
     @Override
@@ -177,11 +168,6 @@
     }
 
     @Override
-<<<<<<< HEAD
-    public void storeExtractedText( BinaryValue source,
-                                    String extractedText ) throws BinaryStoreException {
-        throw new UnsupportedOperationException("Not implemented");
-=======
     public void shutdown() {
         super.shutdown();
     }
@@ -214,7 +200,6 @@
         } catch (Exception e) {
             throw new BinaryStoreException(e);
         }
->>>>>>> 0f0627b0
     }
 
     /**
